# choose your compiler, e.g. gcc/clang
# example override to clang: make run CC=clang
CC = gcc

# the most basic way of building that is most likely to work on most systems
.PHONY: run
run: run.c
	$(CC) -O3 -o run run.c -lm

# useful for a debug build, can then e.g. analyze with valgrind, example:
# $ valgrind --leak-check=full ./run out/model.bin -n 3
rundebug: run.c
	$(CC) -g -o run run.c -lm

# https://gcc.gnu.org/onlinedocs/gcc/Optimize-Options.html
# https://simonbyrne.github.io/notes/fastmath/
# -Ofast enables all -O3 optimizations.
# Disregards strict standards compliance.
# It also enables optimizations that are not valid for all standard-compliant programs.
# It turns on -ffast-math, -fallow-store-data-races and the Fortran-specific
# -fstack-arrays, unless -fmax-stack-var-size is specified, and -fno-protect-parens.
# It turns off -fsemantic-interposition.
# In our specific application this is *probably* okay to use
.PHONY: runfast
runfast: run.c
	$(CC) -Ofast -o run run.c -lm

# additionally compiles with OpenMP, allowing multithreaded runs
# make sure to also enable multiple threads when running, e.g.:
# OMP_NUM_THREADS=4 ./run out/model.bin
.PHONY: runomp
runomp: run.c
	$(CC) -Ofast -fopenmp -march=native run.c  -lm  -o run

.PHONY: win64
win64:
	x86_64-w64-mingw32-gcc -Ofast -D_WIN32 -o run.exe -I. run.c win.c

# compiles with gnu99 standard flags for amazon linux, coreos, etc. compatibility
.PHONY: rungnu
rungnu:
	$(CC) -Ofast -std=gnu11 -o run run.c -lm

.PHONY: runompgnu
runompgnu:
	$(CC) -Ofast -fopenmp -std=gnu11 run.c  -lm  -o run

<<<<<<< HEAD
.PHONY: cuda-q8
cuda-q8:
	nvcc -O3 llama2-q8.cu -o llama2-q8 -Xcudafe --diag_suppress=2464
=======
# run all tests
.PHONY: test
test:
	pytest

# run only tests for run.c C implementation (is a bit faster if only C code changed)
.PHONY: testc
testc:
	pytest -k runc
>>>>>>> 57bf0e9e

.PHONY: clean
clean:
	rm -f run llama2-q8<|MERGE_RESOLUTION|>--- conflicted
+++ resolved
@@ -45,11 +45,10 @@
 runompgnu:
 	$(CC) -Ofast -fopenmp -std=gnu11 run.c  -lm  -o run
 
-<<<<<<< HEAD
 .PHONY: cuda-q8
 cuda-q8:
 	nvcc -O3 llama2-q8.cu -o llama2-q8 -Xcudafe --diag_suppress=2464
-=======
+
 # run all tests
 .PHONY: test
 test:
@@ -59,7 +58,6 @@
 .PHONY: testc
 testc:
 	pytest -k runc
->>>>>>> 57bf0e9e
 
 .PHONY: clean
 clean:
